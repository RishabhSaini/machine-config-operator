package daemon

import (
	"bytes"
	"context"
	"errors"
	"fmt"
	"io/fs"
	"os"
	"os/exec"
	"os/user"
	"path/filepath"
	"reflect"
	"strconv"
	"strings"
	"time"

	"github.com/clarketm/json"
	ign3types "github.com/coreos/ignition/v2/config/v3_2/types"
	corev1 "k8s.io/api/core/v1"
	metav1 "k8s.io/apimachinery/pkg/apis/meta/v1"
	"k8s.io/apimachinery/pkg/runtime"
	kubeErrs "k8s.io/apimachinery/pkg/util/errors"
	"k8s.io/apimachinery/pkg/util/uuid"
	"k8s.io/klog/v2"

	mcfgv1 "github.com/openshift/machine-config-operator/pkg/apis/machineconfiguration.openshift.io/v1"
	ctrlcommon "github.com/openshift/machine-config-operator/pkg/controller/common"
	"github.com/openshift/machine-config-operator/pkg/daemon/constants"
	pivottypes "github.com/openshift/machine-config-operator/pkg/daemon/pivot/types"
	pivotutils "github.com/openshift/machine-config-operator/pkg/daemon/pivot/utils"
)

const (
	// defaultDirectoryPermissions houses the default mode to use when no directory permissions are provided
	defaultDirectoryPermissions os.FileMode = 0o755
	// defaultFilePermissions houses the default mode to use when no file permissions are provided
	defaultFilePermissions os.FileMode = 0o644
	// fipsFile is the file to check if FIPS is enabled
	fipsFile                   = "/proc/sys/crypto/fips_enabled"
	extensionsRepo             = "/etc/yum.repos.d/coreos-extensions.repo"
	osImageContentBaseDir      = "/run/mco-machine-os-content/"
	osExtensionsContentBaseDir = "/run/mco-extensions/"

	// These are the actions for a node to take after applying config changes. (e.g. a new machineconfig is applied)
	// "None" means no special action needs to be taken
	// This happens for example when ssh keys or the pull secret (/var/lib/kubelet/config.json) is changed
	postConfigChangeActionNone = "none"
	// The "reload crio" action will run "systemctl reload crio"
	postConfigChangeActionReloadCrio = "reload crio"
	// Rebooting is still the default scenario for any other change
	postConfigChangeActionReboot = "reboot"

	// GPGNoRebootPath is the path MCO expects will contain GPG key updates. MCO will attempt to only reload crio for
	// changes to this path. Note that other files added to the parent directory will not be handled specially
	GPGNoRebootPath = "/etc/machine-config-daemon/no-reboot/containers-gpg.pub"
)

func getNodeRef(node *corev1.Node) *corev1.ObjectReference {
	return &corev1.ObjectReference{
		Kind: "Node",
		Name: node.GetName(),
		UID:  node.GetUID(),
	}
}

func reloadService(name string) error {
	return runCmdSync("systemctl", "reload", name)
}

// performPostConfigChangeAction takes action based on what postConfigChangeAction has been asked.
// For non-reboot action, it applies configuration, updates node's config and state.
// In the end uncordon node to schedule workload.
// If at any point an error occurs, we reboot the node so that node has correct configuration.
func (dn *Daemon) performPostConfigChangeAction(postConfigChangeActions []string, configName string) error {
	if ctrlcommon.InSlice(postConfigChangeActionReboot, postConfigChangeActions) {
		logSystem("Rebooting node")
		return dn.reboot(fmt.Sprintf("Node will reboot into config %s", configName))
	}

	if ctrlcommon.InSlice(postConfigChangeActionNone, postConfigChangeActions) {
		if dn.nodeWriter != nil {
			dn.nodeWriter.Eventf(corev1.EventTypeNormal, "SkipReboot", "Config changes do not require reboot.")
		}
		logSystem("Node has Desired Config %s, skipping reboot", configName)
	}

	if ctrlcommon.InSlice(postConfigChangeActionReloadCrio, postConfigChangeActions) {
		serviceName := "crio"

		if err := reloadService(serviceName); err != nil {
			if dn.nodeWriter != nil {
				dn.nodeWriter.Eventf(corev1.EventTypeWarning, "FailedServiceReload", fmt.Sprintf("Reloading %s service failed. Error: %v", serviceName, err))
			}
			return fmt.Errorf("could not apply update: reloading %s configuration failed. Error: %w", serviceName, err)
		}

		if dn.nodeWriter != nil {
			dn.nodeWriter.Eventf(corev1.EventTypeNormal, "SkipReboot", "Config changes do not require reboot. Service %s was reloaded.", serviceName)
		}
		logSystem("%s config reloaded successfully! Desired config %s has been applied, skipping reboot", serviceName, configName)
	}

	// We are here, which means reboot was not needed to apply the configuration.

	// Get current state of node, in case of an error reboot
	state, err := dn.getStateAndConfigs()
	if err != nil {
		return fmt.Errorf("could not apply update: error processing state and configs. Error: %w", err)
	}

	var inDesiredConfig bool
	if inDesiredConfig, err = dn.updateConfigAndState(state); err != nil {
		return fmt.Errorf("could not apply update: setting node's state to Done failed. Error: %w", err)
	}
	if inDesiredConfig {
		// (re)start the config drift monitor since rebooting isn't needed.
		dn.startConfigDriftMonitor()
		return nil
	}

	// currentConfig != desiredConfig, kick off an update
	return dn.triggerUpdateWithMachineConfig(state.currentConfig, state.desiredConfig, true)
}

func canonicalizeEmptyMC(config *mcfgv1.MachineConfig) *mcfgv1.MachineConfig {
	if config != nil {
		return config
	}
	newIgnCfg := ctrlcommon.NewIgnConfig()
	rawNewIgnCfg, err := json.Marshal(newIgnCfg)
	if err != nil {
		// This should never happen
		panic(err)
	}
	return &mcfgv1.MachineConfig{
		ObjectMeta: metav1.ObjectMeta{Name: "mco-empty-mc"},
		Spec: mcfgv1.MachineConfigSpec{
			Config: runtime.RawExtension{
				Raw: rawNewIgnCfg,
			},
		},
	}
}

// return true if the machineConfigDiff is not empty
func (dn *Daemon) compareMachineConfig(oldConfig, newConfig *mcfgv1.MachineConfig) (bool, error) {
	oldConfig = canonicalizeEmptyMC(oldConfig)
	oldConfigName := oldConfig.GetName()
	newConfigName := newConfig.GetName()
	mcDiff, err := newMachineConfigDiff(oldConfig, newConfig)
	if err != nil {
		return true, fmt.Errorf("error creating machineConfigDiff for comparison: %w", err)
	}
	if mcDiff.isEmpty() {
		klog.Infof("No changes from %s to %s", oldConfigName, newConfigName)
		return false, nil
	}
	return true, nil
}

// addExtensionsRepo adds a repo into /etc/yum.repos.d/ which we use later to
// install extensions and rt-kernel
func addExtensionsRepo(osImageContentDir string) error {
	repoContent := "[coreos-extensions]\nenabled=1\nmetadata_expire=1m\nbaseurl=" + osImageContentDir + "/extensions/\ngpgcheck=0\nskip_if_unavailable=False\n"
	if err := writeFileAtomicallyWithDefaults(extensionsRepo, []byte(repoContent)); err != nil {
		return err
	}
	return nil
}

// addLayeredExtensionsRepo adds a repo into /etc/yum.repos.d/ which we use later to
// install extensions and rt-kernel. This is separate from addExtensionsRepo because when we're
// extracting only the extensions container (because with the new format images they are packaged separately),
// we extract to a different location
func addLayeredExtensionsRepo(extensionsImageContentDir string) error {
	repoContent := "[coreos-extensions]\nenabled=1\nmetadata_expire=1m\nbaseurl=" + extensionsImageContentDir + "/usr/share/rpm-ostree/extensions/\ngpgcheck=0\nskip_if_unavailable=False\n"
	if err := writeFileAtomicallyWithDefaults(extensionsRepo, []byte(repoContent)); err != nil {
		return err
	}
	return nil
}

// podmanRemove kills and removes a container
func podmanRemove(cid string) {
	// Ignore errors here
	exec.Command("podman", "kill", cid).Run()
	exec.Command("podman", "rm", "-f", cid).Run()
}

func podmanCopy(imgURL, osImageContentDir string) (err error) {
	// make sure that osImageContentDir doesn't exist
	os.RemoveAll(osImageContentDir)

	// Pull the container image
	var authArgs []string
	if _, err := os.Stat(kubeletAuthFile); err == nil {
		authArgs = append(authArgs, "--authfile", kubeletAuthFile)
	}
	args := []string{"pull", "-q"}
	args = append(args, authArgs...)
	args = append(args, imgURL)
	_, err = pivotutils.RunExtBackground(numRetriesNetCommands, "podman", args...)
	if err != nil {
		return
	}

	// create a container
	var cidBuf []byte
	containerName := pivottypes.PivotNamePrefix + string(uuid.NewUUID())
	cidBuf, err = runGetOut("podman", "create", "--net=none", "--annotation=org.openshift.machineconfigoperator.pivot=true", "--name", containerName, imgURL)
	if err != nil {
		return
	}

	// only delete created container, we will delete container image later as we may need it for podmanInspect()
	defer podmanRemove(containerName)

	// copy the content from create container locally into a temp directory under /run/machine-os-content/
	cid := strings.TrimSpace(string(cidBuf))
	args = []string{"cp", fmt.Sprintf("%s:/", cid), osImageContentDir}
	_, err = pivotutils.RunExtBackground(numRetriesNetCommands, "podman", args...)
	if err != nil {
		return
	}

	// Set selinux context to var_run_t to avoid selinux denial
	args = []string{"-R", "-t", "var_run_t", osImageContentDir}
	err = runCmdSync("chcon", args...)
	if err != nil {
		err = fmt.Errorf("changing selinux context on path %s: %w", osImageContentDir, err)
		return
	}
	return
}

// ExtractOSImage extracts OS image content in a temporary directory under /run/machine-os-content/
// and returns the path on successful extraction.
// Note that since we do this in the MCD container, cluster proxy configuration must also be injected
// into the container. See the MCD daemonset.
func ExtractOSImage(imgURL string) (osImageContentDir string, err error) {
	var registryConfig []string
	if _, err := os.Stat(kubeletAuthFile); err == nil {
		registryConfig = append(registryConfig, "--registry-config", kubeletAuthFile)
	}
	if err = os.MkdirAll(osImageContentBaseDir, 0o755); err != nil {
		err = fmt.Errorf("error creating directory %s: %w", osImageContentBaseDir, err)
		return
	}

	if osImageContentDir, err = os.MkdirTemp(osImageContentBaseDir, "os-content-"); err != nil {
		return
	}

	// Extract the image
	args := []string{"image", "extract", "-v", "10", "--path", "/:" + osImageContentDir}
	args = append(args, registryConfig...)
	args = append(args, imgURL)
	if _, err = pivotutils.RunExtBackground(cmdRetriesCount, "oc", args...); err != nil {
		// Workaround fixes for the environment where oc image extract fails.
		// See https://bugzilla.redhat.com/show_bug.cgi?id=1862979
		klog.Infof("Falling back to using podman cp to fetch OS image content")
		if err = podmanCopy(imgURL, osImageContentDir); err != nil {
			return
		}
	}

	return
}

// ExtractExtensionsImage extracts the OS extensions content in a temporary directory under /run/machine-os-extensions
// and returns the path on successful extraction
func ExtractExtensionsImage(imgURL string) (osExtensionsImageContentDir string, err error) {
	var registryConfig []string
	if _, err := os.Stat(kubeletAuthFile); err == nil {
		registryConfig = append(registryConfig, "--registry-config", kubeletAuthFile)
	}
	if err = os.MkdirAll(osExtensionsContentBaseDir, 0o755); err != nil {
		err = fmt.Errorf("error creating directory %s: %w", osExtensionsContentBaseDir, err)
		return
	}

	if osExtensionsImageContentDir, err = os.MkdirTemp(osExtensionsContentBaseDir, "os-extensions-content-"); err != nil {
		return
	}

	// Extract the image
	args := []string{"image", "extract", "-v", "10", "--path", "/:" + osExtensionsImageContentDir}
	args = append(args, registryConfig...)
	args = append(args, imgURL)
	if _, err = pivotutils.RunExtBackground(cmdRetriesCount, "oc", args...); err != nil {
		// Workaround fixes for the environment where oc image extract fails.
		// See https://bugzilla.redhat.com/show_bug.cgi?id=1862979
		klog.Infof("Falling back to using podman cp to fetch OS image content")
		if err = podmanCopy(imgURL, osExtensionsImageContentDir); err != nil {
			return
		}
	}

	return
}

// Remove pending deployment on OSTree based system
func removePendingDeployment() error {
	return runRpmOstree("cleanup", "-p")
}

// applyOSChanges extracts the OS image and adds coreos-extensions repo if we have either OS update or package layering to perform
func (dn *CoreOSDaemon) applyOSChanges(mcDiff machineConfigDiff, oldConfig, newConfig *mcfgv1.MachineConfig) (retErr error) {
	// We previously did not emit this event when kargs changed, so we still don't
	if mcDiff.osUpdate || mcDiff.extensions || mcDiff.kernelType {
		// We emitted this event before, so keep it
		if dn.nodeWriter != nil {
			dn.nodeWriter.Eventf(corev1.EventTypeNormal, "InClusterUpgrade", fmt.Sprintf("Updating from oscontainer %s", newConfig.Spec.OSImageURL))
		}
	}

	// Only check the image type and excute OS changes if:
	// - machineconfig changed
	// - we're staying on a realtime kernel ( need to run rpm-ostree update )
	// - we have extensions ( need to run rpm-ostree update )
	// We have at least one customer that removes the pull secret from the cluster to "shrinkwrap" it for distribution and we want
	// to make sure we don't break that use case, but realtime kernel update and extensions update always ran
	// if they were in use, so we also need to preserve that behavior.
	// https://issues.redhat.com/browse/OCPBUGS-4049
	if mcDiff.osUpdate || mcDiff.extensions || mcDiff.kernelType || mcDiff.kargs ||
		canonicalizeKernelType(newConfig.Spec.KernelType) == ctrlcommon.KernelTypeRealtime || len(newConfig.Spec.Extensions) > 0 {

		// Throw started/staged events only if there is any update required for the OS
		if dn.nodeWriter != nil {
			dn.nodeWriter.Eventf(corev1.EventTypeNormal, "OSUpdateStarted", mcDiff.osChangesString())
		}

		// The steps from here on are different depending on the image type, so check the image type
		isLayeredImage, err := dn.NodeUpdaterClient.IsBootableImage(newConfig.Spec.OSImageURL)
		if err != nil {
			return fmt.Errorf("error checking type of update image: %w", err)
		}

		// TODO(jkyros): we can remove the format check and simplify this once we retire the "old format" images
		if isLayeredImage {
			// If it's a layered/bootable image, then apply it the "new" way
			if err := dn.applyLayeredOSChanges(mcDiff, oldConfig, newConfig); err != nil {
				return err
			}
		} else {
			// Otherwise fall back to the old way -- we can take this out someday when it goes away
			if err := dn.applyLegacyOSChanges(mcDiff, oldConfig, newConfig); err != nil {
				return err
			}
		}
		if dn.nodeWriter != nil {
			var nodeName string
			var nodeObjRef corev1.ObjectReference
			if dn.node != nil {
				nodeName = dn.node.ObjectMeta.GetName()
				nodeObjRef = corev1.ObjectReference{
					Kind: "Node",
					Name: dn.node.GetName(),
					UID:  dn.node.GetUID(),
				}
			}
			// We send out the event OSUpdateStaged synchronously to ensure it is recorded.
			// Remove this when we can ensure all events are sent before exiting.
			t := metav1.NewTime(time.Now())
			event := &corev1.Event{
				ObjectMeta: metav1.ObjectMeta{
					Name:      fmt.Sprintf("%v.%x", nodeName, t.UnixNano()),
					Namespace: metav1.NamespaceDefault,
				},
				InvolvedObject: nodeObjRef,
				Reason:         "OSUpdateStaged",
				Type:           corev1.EventTypeNormal,
				Message:        "Changes to OS staged",
				FirstTimestamp: t,
				LastTimestamp:  t,
				Count:          1,
				Source:         corev1.EventSource{Component: "machineconfigdaemon", Host: dn.name},
			}
			// its ok to create a unique event for this low volume event
			if _, err := dn.kubeClient.CoreV1().Events(metav1.NamespaceDefault).Create(context.TODO(),
				event, metav1.CreateOptions{}); err != nil {
				klog.Errorf("Failed to create event with reason 'OSUpdateStaged': %v", err)
			}
		}
	}

	return nil
}

func calculatePostConfigChangeActionFromFileDiffs(diffFileSet []string) (actions []string) {
	filesPostConfigChangeActionNone := []string{
		caBundleFilePath,
		"/var/lib/kubelet/config.json",
	}
	filesPostConfigChangeActionReloadCrio := []string{
		constants.ContainerRegistryConfPath,
		GPGNoRebootPath,
		"/etc/containers/policy.json",
	}

	actions = []string{postConfigChangeActionNone}
	for _, path := range diffFileSet {
		if ctrlcommon.InSlice(path, filesPostConfigChangeActionNone) {
			continue
		} else if ctrlcommon.InSlice(path, filesPostConfigChangeActionReloadCrio) {
			actions = []string{postConfigChangeActionReloadCrio}
		} else {
			actions = []string{postConfigChangeActionReboot}
			return
		}
	}
	return
}

func calculatePostConfigChangeAction(diff *machineConfigDiff, diffFileSet []string) ([]string, error) {
	// If a machine-config-daemon-force file is present, it means the user wants to
	// move to desired state without additional validation. We will reboot the node in
	// this case regardless of what MachineConfig diff is.
	if _, err := os.Stat(constants.MachineConfigDaemonForceFile); err == nil {
		if err := os.Remove(constants.MachineConfigDaemonForceFile); err != nil {
			return []string{}, fmt.Errorf("failed to remove force validation file: %w", err)
		}
		klog.Infof("Setting post config change action to postConfigChangeActionReboot; %s present", constants.MachineConfigDaemonForceFile)
		return []string{postConfigChangeActionReboot}, nil
	}

	if diff.osUpdate || diff.kargs || diff.fips || diff.units || diff.kernelType || diff.extensions {
		// must reboot
		return []string{postConfigChangeActionReboot}, nil
	}

	// We don't actually have to consider ssh keys changes, which is the only section of passwd that is allowed to change
	return calculatePostConfigChangeActionFromFileDiffs(diffFileSet), nil
}

// update the node to the provided node configuration.
//
//nolint:gocyclo
func (dn *Daemon) update(oldConfig, newConfig *mcfgv1.MachineConfig, skipCertificateWrite bool) (retErr error) {
	oldConfig = canonicalizeEmptyMC(oldConfig)

	if dn.nodeWriter != nil {
		state, err := getNodeAnnotationExt(dn.node, constants.MachineConfigDaemonStateAnnotationKey, true)
		if err != nil {
			return err
		}
		if state != constants.MachineConfigDaemonStateDegraded && state != constants.MachineConfigDaemonStateUnreconcilable {
			if err := dn.nodeWriter.SetWorking(); err != nil {
				return fmt.Errorf("error setting node's state to Working: %w", err)
			}
		}
	}

	dn.catchIgnoreSIGTERM()
	defer func() {
		// now that we do rebootless updates, we need to turn off our SIGTERM protection
		// regardless of how we leave the "update loop"
		dn.cancelSIGTERM()
	}()

	oldConfigName := oldConfig.GetName()
	newConfigName := newConfig.GetName()

	oldIgnConfig, err := ctrlcommon.ParseAndConvertConfig(oldConfig.Spec.Config.Raw)
	if err != nil {
		return fmt.Errorf("parsing old Ignition config failed: %w", err)
	}
	newIgnConfig, err := ctrlcommon.ParseAndConvertConfig(newConfig.Spec.Config.Raw)
	if err != nil {
		return fmt.Errorf("parsing new Ignition config failed: %w", err)
	}

	klog.Infof("Checking Reconcilable for config %v to %v", oldConfigName, newConfigName)

	// make sure we can actually reconcile this state
	diff, reconcilableError := reconcilable(oldConfig, newConfig)

	if reconcilableError != nil {
		wrappedErr := fmt.Errorf("can't reconcile config %s with %s: %w", oldConfigName, newConfigName, reconcilableError)
		if dn.nodeWriter != nil {
			dn.nodeWriter.Eventf(corev1.EventTypeWarning, "FailedToReconcile", wrappedErr.Error())
		}
		return &unreconcilableErr{wrappedErr}
	}

	logSystem("Starting update from %s to %s: %+v", oldConfigName, newConfigName, diff)

	diffFileSet := ctrlcommon.CalculateConfigFileDiffs(&oldIgnConfig, &newIgnConfig)
	actions, err := calculatePostConfigChangeAction(diff, diffFileSet)
	if err != nil {
		return err
	}

	// Check and perform node drain if required
	drain, err := isDrainRequired(actions, diffFileSet, oldIgnConfig, newIgnConfig)
	if err != nil {
		return err
	}
	if drain {
		if err := dn.performDrain(); err != nil {
			return err
		}
	} else {
		klog.Info("Changes do not require drain, skipping.")
	}

	// update files on disk that need updating
	if err := dn.updateFiles(oldIgnConfig, newIgnConfig, skipCertificateWrite); err != nil {
		return err
	}

	defer func() {
		if retErr != nil {
			if err := dn.updateFiles(newIgnConfig, oldIgnConfig, skipCertificateWrite); err != nil {
				errs := kubeErrs.NewAggregate([]error{err, retErr})
				retErr = fmt.Errorf("error rolling back files writes: %w", errs)
				return
			}
		}
	}()

	if err := dn.updateSSHKeys(newIgnConfig.Passwd.Users, oldIgnConfig.Passwd.Users); err != nil {
		return err
	}

	defer func() {
		if retErr != nil {
			if err := dn.updateSSHKeys(newIgnConfig.Passwd.Users, oldIgnConfig.Passwd.Users); err != nil {
				errs := kubeErrs.NewAggregate([]error{err, retErr})
				retErr = fmt.Errorf("error rolling back SSH keys updates: %w", errs)
				return
			}
		}
	}()

	// Set password hash
	if err := dn.SetPasswordHash(newIgnConfig.Passwd.Users, oldIgnConfig.Passwd.Users); err != nil {
		return err
	}

	defer func() {
		if retErr != nil {
			if err := dn.SetPasswordHash(newIgnConfig.Passwd.Users, oldIgnConfig.Passwd.Users); err != nil {
				errs := kubeErrs.NewAggregate([]error{err, retErr})
				retErr = fmt.Errorf("error rolling back password hash updates: %w", errs)
				return
			}
		}
	}()

	if dn.os.IsCoreOSVariant() {
		coreOSDaemon := CoreOSDaemon{dn}
		if err := coreOSDaemon.applyOSChanges(*diff, oldConfig, newConfig); err != nil {
			return err
		}

		defer func() {
			if retErr != nil {
				if err := coreOSDaemon.applyOSChanges(*diff, newConfig, oldConfig); err != nil {
					errs := kubeErrs.NewAggregate([]error{err, retErr})
					retErr = fmt.Errorf("error rolling back changes to OS: %w", errs)
					return
				}
			}
		}()
	} else {
		klog.Info("updating the OS on non-CoreOS nodes is not supported")
	}

	// Ideally we would want to update kernelArguments only via MachineConfigs.
	// We are keeping this to maintain compatibility and OKD requirement.
	if err := UpdateTuningArgs(KernelTuningFile, CmdLineFile); err != nil {
		return err
	}

	// At this point, we write the now expected to be "current" config to /etc.
	// When we reboot, we'll find this file and validate that we're in this state,
	// and that completes an update.
	if err := dn.storeCurrentConfigOnDisk(newConfig); err != nil {
		return err
	}
	defer func() {
		if retErr != nil {
			if err := dn.storeCurrentConfigOnDisk(oldConfig); err != nil {
				errs := kubeErrs.NewAggregate([]error{err, retErr})
				retErr = fmt.Errorf("error rolling back current config on disk: %w", errs)
				return
			}
		}
	}()

	return dn.performPostConfigChangeAction(actions, newConfig.GetName())
}

// This is currently a subsection copied over from update() since we need to be more nuanced. Should eventually
// de-dupe the functions.
func (dn *Daemon) updateHypershift(oldConfig, newConfig *mcfgv1.MachineConfig, diff *machineConfigDiff) (retErr error) {
	oldIgnConfig, err := ctrlcommon.ParseAndConvertConfig(oldConfig.Spec.Config.Raw)
	if err != nil {
		return fmt.Errorf("parsing old Ignition config failed: %w", err)
	}
	newIgnConfig, err := ctrlcommon.ParseAndConvertConfig(newConfig.Spec.Config.Raw)
	if err != nil {
		return fmt.Errorf("parsing new Ignition config failed: %w", err)
	}

	// update files on disk that need updating
	// We should't skip the certificate write in HyperShift since it does not run the extra daemon process
	if err := dn.updateFiles(oldIgnConfig, newIgnConfig, false); err != nil {
		return err
	}

	defer func() {
		if retErr != nil {
			if err := dn.updateFiles(newIgnConfig, oldIgnConfig, false); err != nil {
				errs := kubeErrs.NewAggregate([]error{err, retErr})
				retErr = fmt.Errorf("error rolling back files writes: %w", errs)
				return
			}
		}
	}()

	if err := dn.updateSSHKeys(newIgnConfig.Passwd.Users, oldIgnConfig.Passwd.Users); err != nil {
		return err
	}

	defer func() {
		if retErr != nil {
			if err := dn.updateSSHKeys(newIgnConfig.Passwd.Users, oldIgnConfig.Passwd.Users); err != nil {
				errs := kubeErrs.NewAggregate([]error{err, retErr})
				retErr = fmt.Errorf("error rolling back SSH keys updates: %w", errs)
				return
			}
		}
	}()

	if dn.os.IsCoreOSVariant() {
		coreOSDaemon := CoreOSDaemon{dn}
		if err := coreOSDaemon.applyOSChanges(*diff, oldConfig, newConfig); err != nil {
			return err
		}

		defer func() {
			if retErr != nil {
				if err := coreOSDaemon.applyOSChanges(*diff, newConfig, oldConfig); err != nil {
					errs := kubeErrs.NewAggregate([]error{err, retErr})
					retErr = fmt.Errorf("error rolling back changes to OS: %w", errs)
					return
				}
			}
		}()
	} else {
		klog.Info("updating the OS on non-CoreOS nodes is not supported")
	}

	if err := UpdateTuningArgs(KernelTuningFile, CmdLineFile); err != nil {
		return err
	}

	klog.Info("Successfully completed Hypershift config update")
	return nil
}

// removeRollback removes the rpm-ostree rollback deployment.
// It takes up space and can cause issues when /boot contains multiple
// initramfs images: https://bugzilla.redhat.com/show_bug.cgi?id=2104619.
// We don't generally expect administrators to use this versus e.g. removing
// broken configuration. We only remove the rollback once the MCD pod has
// landed on a node, so we know kubelet is working.
func (dn *Daemon) removeRollback() error {
	if !dn.os.IsCoreOSVariant() {
		// do not attempt to rollback on non-RHCOS/FCOS machines
		return nil
	}
	return runRpmOstree("cleanup", "-r")
}

// machineConfigDiff represents an ad-hoc difference between two MachineConfig objects.
// At some point this may change into holding just the files/units that changed
// and the MCO would just operate on that.  For now we're just doing this to get
// improved logging.
type machineConfigDiff struct {
	osUpdate   bool
	kargs      bool
	fips       bool
	passwd     bool
	files      bool
	units      bool
	kernelType bool
	extensions bool
}

// isEmpty returns true if the machineConfigDiff has no changes, or
// in other words if the two MachineConfig objects are equivalent from
// the MCD's point of view.  This is mainly relevant if e.g. two MC
// objects happen to have different Ignition versions but are otherwise
// the same.  (Probably a better way would be to canonicalize)
func (mcDiff *machineConfigDiff) isEmpty() bool {
	emptyDiff := machineConfigDiff{}
	return reflect.DeepEqual(mcDiff, &emptyDiff)
}

// osChangesString generates a human-readable set of changes from the diff
func (mcDiff *machineConfigDiff) osChangesString() string {
	changes := []string{}
	if mcDiff.osUpdate {
		changes = append(changes, "Upgrading OS")
	}
	if mcDiff.extensions {
		changes = append(changes, "Installing extensions")
	}
	if mcDiff.kernelType {
		changes = append(changes, "Changing kernel type")
	}
	if mcDiff.kargs {
		changes = append(changes, "Changing kernel arguments")
	}

	return strings.Join(changes, "; ")
}

// canonicalizeKernelType returns a valid kernelType. We consider empty("") and default kernelType as same
func canonicalizeKernelType(kernelType string) string {
	if kernelType == ctrlcommon.KernelTypeRealtime {
		return ctrlcommon.KernelTypeRealtime
	}
	return ctrlcommon.KernelTypeDefault
}

// newMachineConfigDiff compares two MachineConfig objects.
func newMachineConfigDiff(oldConfig, newConfig *mcfgv1.MachineConfig) (*machineConfigDiff, error) {
	oldIgn, err := ctrlcommon.ParseAndConvertConfig(oldConfig.Spec.Config.Raw)
	if err != nil {
		return nil, fmt.Errorf("parsing old Ignition config failed with error: %w", err)
	}
	newIgn, err := ctrlcommon.ParseAndConvertConfig(newConfig.Spec.Config.Raw)
	if err != nil {
		return nil, fmt.Errorf("parsing new Ignition config failed with error: %w", err)
	}

	// Both nil and empty slices are of zero length,
	// consider them as equal while comparing KernelArguments in both MachineConfigs
	kargsEmpty := len(oldConfig.Spec.KernelArguments) == 0 && len(newConfig.Spec.KernelArguments) == 0
	extensionsEmpty := len(oldConfig.Spec.Extensions) == 0 && len(newConfig.Spec.Extensions) == 0

	return &machineConfigDiff{
		osUpdate:   oldConfig.Spec.OSImageURL != newConfig.Spec.OSImageURL,
		kargs:      !(kargsEmpty || reflect.DeepEqual(oldConfig.Spec.KernelArguments, newConfig.Spec.KernelArguments)),
		fips:       oldConfig.Spec.FIPS != newConfig.Spec.FIPS,
		passwd:     !reflect.DeepEqual(oldIgn.Passwd, newIgn.Passwd),
		files:      !reflect.DeepEqual(oldIgn.Storage.Files, newIgn.Storage.Files),
		units:      !reflect.DeepEqual(oldIgn.Systemd.Units, newIgn.Systemd.Units),
		kernelType: canonicalizeKernelType(oldConfig.Spec.KernelType) != canonicalizeKernelType(newConfig.Spec.KernelType),
		extensions: !(extensionsEmpty || reflect.DeepEqual(oldConfig.Spec.Extensions, newConfig.Spec.Extensions)),
	}, nil
}

// reconcilable checks the configs to make sure that the only changes requested
// are ones we know how to do in-place.  If we can reconcile, (nil, nil) is returned.
// Otherwise, if we can't do it in place, the node is marked as degraded;
// the returned string value includes the rationale.
//
// we can only update machine configs that have changes to the files,
// directories, links, and systemd units sections of the included ignition
// config currently.
func reconcilable(oldConfig, newConfig *mcfgv1.MachineConfig) (*machineConfigDiff, error) {
	// The parser will try to translate versions less than maxVersion to maxVersion, or output an err.
	// The ignition output in case of success will always have maxVersion
	oldIgn, err := ctrlcommon.ParseAndConvertConfig(oldConfig.Spec.Config.Raw)
	if err != nil {
		return nil, fmt.Errorf("parsing old Ignition config failed with error: %w", err)
	}
	newIgn, err := ctrlcommon.ParseAndConvertConfig(newConfig.Spec.Config.Raw)
	if err != nil {
		return nil, fmt.Errorf("parsing new Ignition config failed with error: %w", err)
	}

	// Check if this is a generally valid Ignition Config
	if err := ctrlcommon.ValidateIgnition(newIgn); err != nil {
		return nil, err
	}

	// Passwd section

	// we don't currently configure Groups in place. we don't configure Users except
	// for setting/updating SSHAuthorizedKeys for the only allowed user "core".
	// otherwise we can't fix it if something changed here.
	passwdChanged := !reflect.DeepEqual(oldIgn.Passwd, newIgn.Passwd)

	if passwdChanged {
		if !reflect.DeepEqual(oldIgn.Passwd.Groups, newIgn.Passwd.Groups) {
			return nil, fmt.Errorf("ignition Passwd Groups section contains changes")
		}
		if !reflect.DeepEqual(oldIgn.Passwd.Users, newIgn.Passwd.Users) {
			// there is an update to Users, we must verify that it is ONLY making an acceptable
			// change to the SSHAuthorizedKeys for the user "core"
			for _, user := range newIgn.Passwd.Users {
				if user.Name != constants.CoreUserName {
					return nil, fmt.Errorf("ignition passwd user section contains unsupported changes: non-core user")
				}
			}
<<<<<<< HEAD
			// We don't want to panic if the "new" users is empty, and it's still reconcilable because the absence of a user here does not mean "remove the user from the system"
			if len(newIgn.Passwd.Users) != 0 {
				klog.Infof("user data to be verified before ssh update: %v", newIgn.Passwd.Users[len(newIgn.Passwd.Users)-1])
				if err := verifyUserFields(newIgn.Passwd.Users[len(newIgn.Passwd.Users)-1]); err != nil {
					return nil, err
				}
=======

			klog.Infof("user data to be verified before ssh update: %v", newIgn.Passwd.Users[len(newIgn.Passwd.Users)-1])
			if err := verifyUserFields(newIgn.Passwd.Users[len(newIgn.Passwd.Users)-1]); err != nil {
				return nil, err
>>>>>>> 4702e132
			}
		}
	}

	// Storage section

	// we can only reconcile files right now. make sure the sections we can't
	// fix aren't changed.
	if !reflect.DeepEqual(oldIgn.Storage.Disks, newIgn.Storage.Disks) {
		return nil, fmt.Errorf("ignition disks section contains changes")
	}
	if !reflect.DeepEqual(oldIgn.Storage.Filesystems, newIgn.Storage.Filesystems) {
		return nil, fmt.Errorf("ignition filesystems section contains changes")
	}
	if !reflect.DeepEqual(oldIgn.Storage.Raid, newIgn.Storage.Raid) {
		return nil, fmt.Errorf("ignition raid section contains changes")
	}
	if !reflect.DeepEqual(oldIgn.Storage.Directories, newIgn.Storage.Directories) {
		return nil, fmt.Errorf("ignition directories section contains changes")
	}
	if !reflect.DeepEqual(oldIgn.Storage.Links, newIgn.Storage.Links) {
		// This means links have been added, as opposed as being removed as it happened with
		// https://bugzilla.redhat.com/show_bug.cgi?id=1677198. This doesn't really change behavior
		// since we still don't support links but we allow old MC to remove links when upgrading.
		if len(newIgn.Storage.Links) != 0 {
			return nil, fmt.Errorf("ignition links section contains changes")
		}
	}

	// Special case files append: if the new config wants us to append, then we
	// have to force a reprovision since it's not idempotent
	for _, f := range newIgn.Storage.Files {
		if len(f.Append) > 0 {
			return nil, fmt.Errorf("ignition file %v includes append", f.Path)
		}
		// We also disallow writing some special files
		if f.Path == constants.MachineConfigDaemonForceFile {
			return nil, fmt.Errorf("cannot create %s via Ignition", f.Path)
		}
	}

	// Systemd section

	// we can reconcile any state changes in the systemd section.

	// FIPS section
	// We do not allow update to FIPS for a running cluster, so any changes here will be an error
	if err := checkFIPS(oldConfig, newConfig); err != nil {
		return nil, err
	}

	// we made it through all the checks. reconcile away!
	klog.V(2).Info("Configs are reconcilable")
	mcDiff, err := newMachineConfigDiff(oldConfig, newConfig)
	if err != nil {
		return nil, fmt.Errorf("error creating machineConfigDiff: %w", err)
	}
	return mcDiff, nil
}

// verifyUserFields returns nil for the user Name = "core" if 1 or more SSHKeys exist for
// this user or if a password exists for this user and if all other fields in User are empty.
// Otherwise, an error will be returned and the proposed config will not be reconcilable.
// At this time we do not support non-"core" users or any changes to the "core" user
// outside of SSHAuthorizedKeys and passwordHash.
func verifyUserFields(pwdUser ign3types.PasswdUser) error {
	emptyUser := ign3types.PasswdUser{}
	tempUser := pwdUser
	if tempUser.Name == constants.CoreUserName && ((tempUser.PasswordHash) != nil || len(tempUser.SSHAuthorizedKeys) >= 1) {
		tempUser.Name = ""
		tempUser.SSHAuthorizedKeys = nil
		tempUser.PasswordHash = nil
		if !reflect.DeepEqual(emptyUser, tempUser) {
			return fmt.Errorf("SSH keys and password hash are not reconcilable")
		}
		klog.Info("SSH Keys reconcilable")
	} else {
		return fmt.Errorf("ignition passwd user section contains unsupported changes: user must be core and have 1 or more sshKeys")
	}
	return nil
}

// checkFIPS verifies the state of FIPS on the system before an update.
// Our new thought around this is that really FIPS should be a "day 1"
// operation, and we don't want to make it editable after the fact.
// See also https://github.com/openshift/installer/pull/2594
// Anyone who wants to force this can change the MC flag, then
// `oc debug node` and run the disable command by hand, then reboot.
// If we detect that FIPS has been changed, we reject the update.
func checkFIPS(current, desired *mcfgv1.MachineConfig) error {
	content, err := os.ReadFile(fipsFile)
	if err != nil {
		if os.IsNotExist(err) {
			// we just exit cleanly if we're not even on linux
			klog.Infof("no %s on this system, skipping FIPS check", fipsFile)
			return nil
		}
		return fmt.Errorf("error reading FIPS file at %s: %s: %w", fipsFile, string(content), err)
	}
	nodeFIPS, err := strconv.ParseBool(strings.TrimSuffix(string(content), "\n"))
	if err != nil {
		return fmt.Errorf("error parsing FIPS file at %s: %w", fipsFile, err)
	}
	if desired.Spec.FIPS == nodeFIPS {
		if desired.Spec.FIPS {
			klog.Infof("FIPS is configured and enabled")
		}
		// Check if FIPS on the system is at the desired setting
		current.Spec.FIPS = nodeFIPS
		return nil
	}
	return fmt.Errorf("detected change to FIPS flag; refusing to modify FIPS on a running cluster")
}

// checks for white-space characters in "C" and "POSIX" locales.
func isSpace(b byte) bool {
	return b == ' ' || b == '\f' || b == '\n' || b == '\r' || b == '\t' || b == '\v'
}

// You can use " around spaces, but can't escape ". See next_arg() in kernel code /lib/cmdline.c
// Gives the start and stop index for the next arg in the string, beyond the provided `begin` index
func nextArg(args string, begin int) (int, int) {
	var (
		start, stop int
		inQuote     bool
	)
	// Skip leading spaces
	for start = begin; start < len(args) && isSpace(args[start]); start++ {
	}
	stop = start
	for ; stop < len(args); stop++ {
		if isSpace(args[stop]) && !inQuote {
			break
		}

		if args[stop] == '"' {
			inQuote = !inQuote
		}
	}

	return start, stop
}

func splitKernelArguments(args string) []string {
	var (
		start, stop int
		split       []string
	)
	for stop < len(args) {
		start, stop = nextArg(args, stop)
		if start != stop {
			split = append(split, args[start:stop])
		}
	}
	return split
}

// parseKernelArguments separates out kargs from each entry and returns it as a map for
// easy comparison
func parseKernelArguments(kargs []string) []string {
	parsed := []string{}
	for _, k := range kargs {
		for _, arg := range splitKernelArguments(k) {
			parsed = append(parsed, strings.TrimSpace(arg))
		}
	}
	return parsed
}

// generateKargs performs a diff between the old/new MC kernelArguments,
// and generates the command line arguments suitable for `rpm-ostree kargs`.
// Note what we really should be doing though is also looking at the *current*
// kernel arguments in case there was drift.  But doing that requires us knowing
// what the "base" arguments are. See https://github.com/ostreedev/ostree/issues/479
func generateKargs(oldKernelArguments, newKernelArguments []string) []string {
	oldKargs := parseKernelArguments(oldKernelArguments)
	newKargs := parseKernelArguments(newKernelArguments)
	cmdArgs := []string{}

	// To keep kernel argument processing simpler and bug free, we first delete all
	// kernel arguments which have been applied by MCO previously and append all of the
	// kernel arguments present in the new rendered MachineConfig.
	// See https://bugzilla.redhat.com/show_bug.cgi?id=1866546#c10.
	for _, arg := range oldKargs {
		cmdArgs = append(cmdArgs, "--delete="+arg)
	}
	for _, arg := range newKargs {
		cmdArgs = append(cmdArgs, "--append="+arg)
	}
	return cmdArgs
}

// updateKernelArguments adjusts the kernel args
func (dn *CoreOSDaemon) updateKernelArguments(oldKernelArguments, newKernelArguments []string) error {
	kargs := generateKargs(oldKernelArguments, newKernelArguments)
	if len(kargs) == 0 {
		return nil
	}

	args := append([]string{"kargs"}, kargs...)
	logSystem("Running rpm-ostree %v", args)
	return runRpmOstree(args...)
}

func (dn *Daemon) generateExtensionsArgs(oldConfig, newConfig *mcfgv1.MachineConfig) []string {
	removed := []string{}
	added := []string{}

	oldExt := make(map[string]bool)
	for _, ext := range oldConfig.Spec.Extensions {
		oldExt[ext] = true
	}
	newExt := make(map[string]bool)
	for _, ext := range newConfig.Spec.Extensions {
		newExt[ext] = true
	}

	for ext := range oldExt {
		if !newExt[ext] {
			removed = append(removed, ext)
		}
	}
	for ext := range newExt {
		if !oldExt[ext] {
			added = append(added, ext)
		}
	}

	// Supported extensions has package list info that is required
	// to enable an extension

	extArgs := []string{"update"}

	if dn.os.IsEL() {
		extensions := getSupportedExtensions()
		for _, ext := range added {
			for _, pkg := range extensions[ext] {
				extArgs = append(extArgs, "--install", pkg)
			}
		}
		for _, ext := range removed {
			for _, pkg := range extensions[ext] {
				extArgs = append(extArgs, "--uninstall", pkg)
			}
		}
	}

	// FCOS does one to one mapping of extension to package to be installed on FCOS node.
	// This is needed as OKD layers additional packages on top of official FCOS shipped,
	// See https://github.com/openshift/release/blob/959c2954344438c4eed3ec7f52a5e099e8335516/ci-operator/jobs/openshift/release/openshift-release-release-4.7-periodics.yaml#L586
	// TODO: Once the package list has been stabilized, we can make use of the group and add
	// all the packages required to enable OKD as a single extension.
	if dn.os.IsFCOS() {
		for _, ext := range added {
			extArgs = append(extArgs, "--install", ext)
		}
		for _, ext := range removed {
			extArgs = append(extArgs, "--uninstall", ext)
		}
	}

	return extArgs
}

// Returns list of extensions possible to install on a CoreOS based system.
func getSupportedExtensions() map[string][]string {
	// In future when list of extensions grow, it will make
	// more sense to populate it in a dynamic way.

	// These are RHCOS supported extensions.
	// Each extension keeps a list of packages required to get enabled on host.
	return map[string][]string{
		"ipsec":                {"NetworkManager-libreswan", "libreswan"},
		"usbguard":             {"usbguard"},
		"kerberos":             {"krb5-workstation", "libkadm5"},
		"kernel-devel":         {"kernel-devel", "kernel-headers"},
		"sandboxed-containers": {"kata-containers"},
	}
}

func validateExtensions(exts []string) error {
	supportedExtensions := getSupportedExtensions()
	invalidExts := []string{}
	for _, ext := range exts {
		if _, ok := supportedExtensions[ext]; !ok {
			invalidExts = append(invalidExts, ext)
		}
	}
	if len(invalidExts) != 0 {
		return fmt.Errorf("invalid extensions found: %v", invalidExts)
	}
	return nil

}

func (dn *CoreOSDaemon) applyExtensions(oldConfig, newConfig *mcfgv1.MachineConfig) error {
	extensionsEmpty := len(oldConfig.Spec.Extensions) == 0 && len(newConfig.Spec.Extensions) == 0
	if (extensionsEmpty) ||
		(reflect.DeepEqual(oldConfig.Spec.Extensions, newConfig.Spec.Extensions) && oldConfig.Spec.OSImageURL == newConfig.Spec.OSImageURL) {
		return nil
	}

	// Validate extensions allowlist on RHCOS nodes
	if err := validateExtensions(newConfig.Spec.Extensions); err != nil && dn.os.IsEL() {
		return err
	}

	args := dn.generateExtensionsArgs(oldConfig, newConfig)
	klog.Infof("Applying extensions : %+q", args)
	return runRpmOstree(args...)
}

// switchKernel updates kernel on host with the kernelType specified in MachineConfig.
// Right now it supports default (traditional) and realtime kernel
func (dn *CoreOSDaemon) switchKernel(oldConfig, newConfig *mcfgv1.MachineConfig) error {
	// We support Kernel update only on RHCOS and SCOS nodes
	if !dn.os.IsEL() {
		klog.Info("updating kernel on non-RHCOS nodes is not supported")
		return nil
	}

	oldKtype := canonicalizeKernelType(oldConfig.Spec.KernelType)
	newKtype := canonicalizeKernelType(newConfig.Spec.KernelType)

	// In the OS update path, we removed overrides for kernel-rt.  So if the target (new) config
	// is also default (i.e. throughput) then we have nothing to do.
	if newKtype == ctrlcommon.KernelTypeDefault {
		return nil
	}

	// TODO: Drop this code and use https://github.com/coreos/rpm-ostree/issues/2542 instead
	defaultKernel := []string{"kernel", "kernel-core", "kernel-modules", "kernel-modules-core", "kernel-modules-extra"}
	// Note this list explicitly does *not* include kernel-rt as that is a meta-package that tries to pull in a lot
	// of other dependencies we don't want for historical reasons.
	// kernel-rt also has a split off kernel-rt-kvm subpackage because it's in a separate subscription in RHEL.
	realtimeKernel := []string{"kernel-rt-core", "kernel-rt-modules", "kernel-rt-modules-extra", "kernel-rt-kvm"}

	if oldKtype != newKtype {
		logSystem("Initiating switch to kernel %s", newKtype)
	} else {
		logSystem("Re-applying kernel type %s", newKtype)
	}

	if newKtype == ctrlcommon.KernelTypeRealtime {
		// Switch to RT kernel
		args := []string{"override", "remove"}
		args = append(args, defaultKernel...)
		for _, pkg := range realtimeKernel {
			args = append(args, "--install", pkg)
		}

		return runRpmOstree(args...)
	}
	return fmt.Errorf("unhandled kernel type %s", newKtype)
}

// updateFiles writes files specified by the nodeconfig to disk. it also writes
// systemd units. there is no support for multiple filesystems at this point.
//
// in addition to files, we also write systemd units to disk. we mask, enable,
// and disable unit files when appropriate. this function relies on the system
// being restarted after an upgrade, so it doesn't daemon-reload or restart
// any services.
//
// it is worth noting that this function explicitly doesn't rely on the ignition
// implementation of file, unit writing, enabling or disabling. this is because
// ignition is built on the assumption that it is working with a fresh system,
// where as we are trying to reconcile a system that has already been running.
//
// in the future, this function should do any additional work to confirm that
// whatever has been written is picked up by the appropriate daemons, if
// required. in particular, a daemon-reload and restart for any unit files
// touched.
func (dn *Daemon) updateFiles(oldIgnConfig, newIgnConfig ign3types.Config, skipCertificateWrite bool) error {
	klog.Info("Updating files")
	if err := dn.writeFiles(newIgnConfig.Storage.Files, skipCertificateWrite); err != nil {
		return err
	}
	if err := dn.writeUnits(newIgnConfig.Systemd.Units); err != nil {
		return err
	}
	if err := dn.deleteStaleData(oldIgnConfig, newIgnConfig); err != nil {
		return err
	}
	return nil
}

func restorePath(path string) error {
	if out, err := exec.Command("cp", "-a", "--reflink=auto", origFileName(path), path).CombinedOutput(); err != nil {
		return fmt.Errorf("restoring %q from orig file %q: %s: %w", path, origFileName(path), string(out), err)
	}
	if err := os.Remove(origFileName(path)); err != nil {
		return fmt.Errorf("deleting orig file %q: %w", origFileName(path), err)
	}
	return nil
}

// parse path to find out if its a systemd dropin
// Returns is dropin (true/false), service name, dropin name
func isPathASystemdDropin(path string) (bool, string, string) {
	if !strings.HasPrefix(path, "/etc/systemd/system") {
		return false, "", ""
	}
	if !strings.HasSuffix(path, ".conf") {
		return false, "", ""
	}
	pathSegments := strings.Split(path, "/")
	dropinName := pathSegments[len(pathSegments)-1]
	servicePart := pathSegments[len(pathSegments)-2]
	allServiceSegments := strings.Split(servicePart, ".")
	if allServiceSegments[len(allServiceSegments)-1] != "d" {
		return false, "", ""
	}
	serviceName := strings.Join(allServiceSegments[:len(allServiceSegments)-1], ".")
	return true, serviceName, dropinName
}

// iterate systemd units and return true if this path is already covered by a systemd dropin
func (dn *Daemon) isPathInDropins(path string, systemd *ign3types.Systemd) bool {
	if ok, service, dropin := isPathASystemdDropin(path); ok {
		for _, u := range systemd.Units {
			if u.Name == service {
				for _, j := range u.Dropins {
					if j.Name == dropin {
						return true
					}
				}
			}
		}
	}
	return false
}

// deleteStaleData performs a diff of the new and the old Ignition config. It then deletes
// all the files, units that are present in the old config but not in the new one.
// this function will error out if it fails to delete a file (with the exception
// of simply warning if the error is ENOENT since that's the desired state).
//
//nolint:gocyclo
func (dn *Daemon) deleteStaleData(oldIgnConfig, newIgnConfig ign3types.Config) error {
	klog.Info("Deleting stale data")
	newFileSet := make(map[string]struct{})
	for _, f := range newIgnConfig.Storage.Files {
		newFileSet[f.Path] = struct{}{}
	}

	for _, f := range oldIgnConfig.Storage.Files {
		if _, ok := newFileSet[f.Path]; ok {
			continue
		}
		if _, err := os.Stat(noOrigFileStampName(f.Path)); err == nil {
			if delErr := os.Remove(noOrigFileStampName(f.Path)); delErr != nil {
				return fmt.Errorf("deleting noorig file stamp %q: %w", noOrigFileStampName(f.Path), delErr)
			}
			klog.V(2).Infof("Removing file %q completely", f.Path)
		} else if _, err := os.Stat(origFileName(f.Path)); err == nil {
			// Add a check for backwards compatibility: basically if the file doesn't exist in /usr/etc (on FCOS/RHCOS)
			// and no rpm is claiming it, we assume that the orig file came from a wrongful backup of a MachineConfig
			// file instead of a file originally on disk. See https://bugzilla.redhat.com/show_bug.cgi?id=1814397
			var restore bool
			if _, err := exec.Command("rpm", "-qf", f.Path).CombinedOutput(); err == nil {
				// File is owned by an rpm
				restore = true
			} else if strings.HasPrefix(f.Path, "/etc") && dn.os.IsCoreOSVariant() {
				if _, err := os.Stat(withUsrPath(f.Path)); err != nil {
					if !os.IsNotExist(err) {
						return err
					}

					// If the error is ErrNotExist then we don't restore the file
				} else {
					restore = true
				}
			}

			if restore {
				if err := restorePath(f.Path); err != nil {
					return err
				}
				klog.V(2).Infof("Restored file %q", f.Path)
				continue
			}

			if delErr := os.Remove(origFileName(f.Path)); delErr != nil {
				return fmt.Errorf("deleting orig file %q: %w", origFileName(f.Path), delErr)
			}
		}

		// Check Systemd.Units.Dropins - don't remove the file if configuration has been converted into a dropin
		if dn.isPathInDropins(f.Path, &newIgnConfig.Systemd) {
			klog.Infof("Not removing file %q: replaced with systemd dropin", f.Path)
			continue
		}

		klog.V(2).Infof("Deleting stale config file: %s", f.Path)
		if err := os.Remove(f.Path); err != nil {
			newErr := fmt.Errorf("unable to delete %s: %w", f.Path, err)
			if !os.IsNotExist(err) {
				return newErr
			}
			// otherwise, just warn
			klog.Warningf("%v", newErr)
		}
		klog.Infof("Removed stale file %q", f.Path)
	}

	newUnitSet := make(map[string]struct{})
	newDropinSet := make(map[string]struct{})
	for _, u := range newIgnConfig.Systemd.Units {
		for j := range u.Dropins {
			path := filepath.Join(pathSystemd, u.Name+".d", u.Dropins[j].Name)
			newDropinSet[path] = struct{}{}
		}
		path := filepath.Join(pathSystemd, u.Name)
		newUnitSet[path] = struct{}{}
	}

	for _, u := range oldIgnConfig.Systemd.Units {
		for j := range u.Dropins {
			path := filepath.Join(pathSystemd, u.Name+".d", u.Dropins[j].Name)
			if _, ok := newDropinSet[path]; !ok {
				if _, err := os.Stat(noOrigFileStampName(path)); err == nil {
					if delErr := os.Remove(noOrigFileStampName(path)); delErr != nil {
						return fmt.Errorf("deleting noorig file stamp %q: %w", noOrigFileStampName(path), delErr)
					}
					klog.V(2).Infof("Removing file %q completely", path)
				} else if _, err := os.Stat(origFileName(path)); err == nil {
					if err := restorePath(path); err != nil {
						return err
					}
					klog.V(2).Infof("Restored file %q", path)
					continue
				}
				klog.V(2).Infof("Deleting stale systemd dropin file: %s", path)
				if err := os.Remove(path); err != nil {
					newErr := fmt.Errorf("unable to delete %s: %w", path, err)
					if !os.IsNotExist(err) {
						return newErr
					}
					// otherwise, just warn
					klog.Warningf("%v", newErr)
				}
				klog.Infof("Removed stale systemd dropin %q", path)
			}
		}
		path := filepath.Join(pathSystemd, u.Name)
		if _, ok := newUnitSet[path]; !ok {
			// since the unit doesn't exist anymore within the MachineConfig,
			// look to restore defaults here, so that symlinks are removed first
			// if the system has the service disabled
			// writeUnits() will catch units that still have references in other MCs
			if err := dn.presetUnit(u); err != nil {
				klog.Infof("Did not restore preset for %s (may not exist): %s", u.Name, err)
			}
			if _, err := os.Stat(noOrigFileStampName(path)); err == nil {
				if delErr := os.Remove(noOrigFileStampName(path)); delErr != nil {
					return fmt.Errorf("deleting noorig file stamp %q: %w", noOrigFileStampName(path), delErr)
				}
				klog.V(2).Infof("Removing file %q completely", path)
			} else if _, err := os.Stat(origFileName(path)); err == nil {
				if err := restorePath(path); err != nil {
					return err
				}
				klog.V(2).Infof("Restored file %q", path)
				continue
			}
			klog.V(2).Infof("Deleting stale systemd unit file: %s", path)
			if err := os.Remove(path); err != nil {
				newErr := fmt.Errorf("unable to delete %s: %w", path, err)
				if !os.IsNotExist(err) {
					return newErr
				}
				// otherwise, just warn
				klog.Warningf("%v", newErr)
			}
			klog.Infof("Removed stale systemd unit %q", path)
		}
	}

	return nil
}

// enableUnits enables a set of systemd units via systemctl, if any fail all fails.
func (dn *Daemon) enableUnits(units []string) error {
	args := append([]string{"enable"}, units...)
	stdouterr, err := exec.Command("systemctl", args...).CombinedOutput()
	if err != nil {
		if !dn.os.IsLikeTraditionalRHEL7() {
			return fmt.Errorf("error enabling units: %s", stdouterr)
		}
		// In RHEL7, the systemd version is too low, so it is unable to handle broken
		// symlinks during enable. Do a best-effort removal of potentially broken
		// hard coded symlinks and try again.
		// See: https://bugzilla.redhat.com/show_bug.cgi?id=1913536
		wantsPathSystemd := "/etc/systemd/system/multi-user.target.wants/"
		for _, unit := range units {
			unitLinkPath := filepath.Join(wantsPathSystemd, unit)
			fi, fiErr := os.Lstat(unitLinkPath)
			if fiErr != nil {
				if !os.IsNotExist(fiErr) {
					return fmt.Errorf("error trying to enable unit, fallback failed with %s (original error %s)",
						fiErr, stdouterr)
				}
				continue
			}
			if fi.Mode()&os.ModeSymlink == 0 {
				return fmt.Errorf("error trying to enable unit, a non-symlink file exists at %s (original error %s)",
					unitLinkPath, stdouterr)
			}
			if _, evalErr := filepath.EvalSymlinks(unitLinkPath); evalErr != nil {
				// this is a broken symlink, remove
				if rmErr := os.Remove(unitLinkPath); rmErr != nil {
					return fmt.Errorf("error trying to enable unit, cannot remove broken symlink: %s (original error %s)",
						rmErr, stdouterr)
				}
			}
		}
		stdouterr, err := exec.Command("systemctl", args...).CombinedOutput()
		if err != nil {
			return fmt.Errorf("error enabling units: %s", stdouterr)
		}
	}
	klog.Infof("Enabled systemd units: %v", units)
	return nil
}

// disableUnits disables a set of systemd units via systemctl, if any fail all fails.
func (dn *Daemon) disableUnits(units []string) error {
	args := append([]string{"disable"}, units...)
	stdouterr, err := exec.Command("systemctl", args...).CombinedOutput()
	if err != nil {
		return fmt.Errorf("error disabling unit: %s", stdouterr)
	}
	klog.Infof("Disabled systemd units %v", units)
	return nil
}

// presetUnit resets a systemd unit to its preset via systemctl
func (dn *Daemon) presetUnit(unit ign3types.Unit) error {
	args := []string{"preset", unit.Name}
	stdouterr, err := exec.Command("systemctl", args...).CombinedOutput()
	if err != nil {
		return fmt.Errorf("error running preset on unit: %s", stdouterr)
	}
	klog.Infof("Preset systemd unit %s", unit.Name)
	return nil
}

// writeUnits writes the systemd units to disk
func (dn *Daemon) writeUnits(units []ign3types.Unit) error {
	var enabledUnits []string
	var disabledUnits []string

	isCoreOSVariant := dn.os.IsCoreOSVariant()

	for _, u := range units {
		if err := writeUnit(u, pathSystemd, isCoreOSVariant); err != nil {
			return fmt.Errorf("daemon could not write systemd unit: %w", err)
		}
		// if the unit doesn't note if it should be enabled or disabled then
		// honour system presets. This to account for an edge case where you
		// deleted a MachineConfig that enabled/disabled the unit to revert,
		// but the unit itself is referenced in other MCs. deleteStaleData() will
		// catch fully deleted units.
		// if the unit should be enabled/disabled, then enable/disable it.
		// this is a no-op if the system wasn't change this iteration
		// Also, enable and disable as one command, as if any operation fails
		// we'd bubble up the error anyways, and we save a lot of time doing this.
		// Presets must be done individually as we don't consider a failed preset
		// as an error, but it would cause other presets that would have succeeded
		// to not go through.

		if u.Enabled != nil {
			if *u.Enabled {
				enabledUnits = append(enabledUnits, u.Name)
			} else {
				disabledUnits = append(disabledUnits, u.Name)
			}
		} else {
			if err := dn.presetUnit(u); err != nil {
				// Don't fail here, since a unit may have a dropin referencing a nonexisting actual unit
				klog.Infof("Could not reset unit preset for %s, skipping. (Error msg: %v)", u.Name, err)
			}
		}
	}

	if len(enabledUnits) > 0 {
		if err := dn.enableUnits(enabledUnits); err != nil {
			return err
		}
	}
	if len(disabledUnits) > 0 {
		if err := dn.disableUnits(disabledUnits); err != nil {
			return err
		}
	}
	return nil
}

// writeFiles writes the given files to disk.
// it doesn't fetch remote files and expects a flattened config file.
func (dn *Daemon) writeFiles(files []ign3types.File, skipCertificateWrite bool) error {
	return writeFiles(files, skipCertificateWrite)
}

// Ensures that both the SSH root directory (/home/core/.ssh) as well as any
// subdirectories are created with the correct (0700) permissions.
func createSSHKeyDir(authKeyDir string) error {
	klog.Infof("Creating missing SSH key dir at %s", authKeyDir)

	mkdir := func(dir string) error {
		return exec.Command("runuser", "-u", constants.CoreUserName, "--", "mkdir", "-m", "0700", "-p", dir).Run()
	}

	// Create the root SSH key directory (/home/core/.ssh) first.
	if err := mkdir(filepath.Dir(constants.RHCOS8SSHKeyPath)); err != nil {
		return err
	}

	// For RHCOS 8, creating /home/core/.ssh is all that is needed.
	if authKeyDir == constants.RHCOS8SSHKeyPath {
		return nil
	}

	// Create the next level of the SSH key directory (/home/core/.ssh/authorized_keys.d) for RHCOS 9 cases.
	return mkdir(filepath.Dir(constants.RHCOS9SSHKeyPath))
}

func (dn *Daemon) atomicallyWriteSSHKey(authKeyPath, keys string) error {
	uid, err := lookupUID(constants.CoreUserName)
	if err != nil {
		return err
	}

	gid, err := lookupGID(constants.CoreGroupName)
	if err != nil {
		return err
	}

	// Keys should only be written to "/home/core/.ssh"
	// Once Users are supported fully this should be writing to PasswdUser.HomeDir
	klog.Infof("Writing SSH keys to %q", authKeyPath)

	// Creating CoreUserSSHPath in advance if it doesn't exist in order to ensure it is owned by core user
	// See https://bugzilla.redhat.com/show_bug.cgi?id=2107113
	authKeyDir := filepath.Dir(authKeyPath)
	if _, err := os.Stat(authKeyDir); os.IsNotExist(err) {
		if err := createSSHKeyDir(authKeyDir); err != nil {
			return err
		}
	}

	if err := writeFileAtomically(authKeyPath, []byte(keys), os.FileMode(0o700), os.FileMode(0o600), uid, gid); err != nil {
		return err
	}

	klog.V(2).Infof("Wrote SSH keys to %q", authKeyPath)

	return nil
}

// Set a given PasswdUser's Password Hash
func (dn *Daemon) SetPasswordHash(newUsers, oldUsers []ign3types.PasswdUser) error {
	// confirm that user exits
	klog.Info("Checking if absent users need to be disconfigured")

	// Print and log the oldUsers
	klog.Info("Old Users:")
	for _, user := range oldUsers {
		klog.Infof("Name: %s\n", user.Name)
	}

	// Print and log the newUsers
	klog.Info("New Users:")
	for _, user := range newUsers {
		klog.Infof("Name: %s\n", user.Name)
	}

	// checking if old users need to be deconfigured
	deconfigureAbsentUsers(newUsers, oldUsers)

	var uErr user.UnknownUserError
	switch _, err := user.Lookup(constants.CoreUserName); {
	case err == nil:
	case errors.As(err, &uErr):
		klog.Info("core user does not exist, and creating users is not supported, so ignoring configuration specified for core user")
		return nil
	default:
		return fmt.Errorf("failed to check if user core exists: %w", err)
	}

	// SetPasswordHash sets the password hash of the specified user.
	for _, u := range newUsers {
		pwhash := "*"
		if u.PasswordHash != nil && *u.PasswordHash != "" {
			pwhash = *u.PasswordHash
		}

		if out, err := exec.Command("usermod", "-p", pwhash, u.Name).CombinedOutput(); err != nil {
			return fmt.Errorf("Failed to reset password for %s: %s:%w", u.Name, out, err)
		}
		klog.Info("Password has been configured")
	}

	return nil
}

// Determines if we should use the new SSH key path
// (/home/core/.ssh/authorized_keys.d/ignition) or the old SSH key path
// (/home/core/.ssh/authorized_keys)
func (dn *Daemon) useNewSSHKeyPath() bool {
	return dn.os.IsEL9() || dn.os.IsFCOS() || dn.os.IsSCOS()
}

// Update a given PasswdUser's SSHKey
func (dn *Daemon) updateSSHKeys(newUsers, oldUsers []ign3types.PasswdUser) error {
	glog.Info("updating SSH keys")

	// Checking to see if absent users need to be deconfigured
	deconfigureAbsentUsers(newUsers, oldUsers)

	var uErr user.UnknownUserError
	switch _, err := user.Lookup(constants.CoreUserName); {
	case err == nil:
	case errors.As(err, &uErr):
		klog.Info("core user does not exist, and creating users is not supported, so ignoring configuration specified for core user")
		return nil
	default:
		return fmt.Errorf("failed to check if user core exists: %w", err)
	}

	// we're also appending all keys for any user to core, so for now
	// we pass this to atomicallyWriteSSHKeys to write.
	// we know these users are "core" ones also cause this slice went through Reconcilable
	var concatSSHKeys string
	for _, u := range newUsers {
		for _, k := range u.SSHAuthorizedKeys {
			concatSSHKeys = concatSSHKeys + string(k) + "\n"
		}
	}

	authKeyPath := constants.RHCOS8SSHKeyPath

	if !dn.mock {
		// In RHCOS 8.6 or lower, the keys were written to `/home/core/.ssh/authorized_keys`.
		// RHCOS 9.0+, FCOS, and SCOS will however expect the keys at `/home/core/.ssh/authorized_keys.d/ignition`.
		// Check if the authorized_keys file at the legacy path exists. If it does, remove it.
		// It will be recreated at the new fragment path by the atomicallyWriteSSHKey function
		// that is called right after.
		if dn.useNewSSHKeyPath() {
			authKeyPath = constants.RHCOS9SSHKeyPath

			if err := cleanSSHKeyPaths(); err != nil {
				return err
			}

			if err := removeNonIgnitionKeyPathFragments(); err != nil {
				return err
			}
		}

		// Note we write keys only for the core user and so this ignores the user list
		return dn.atomicallyWriteSSHKey(authKeyPath, concatSSHKeys)
	}

	return nil
}

func deconfigureAbsentUsers(newUsers, oldUsers []ign3types.PasswdUser) {
	klog.Info("checking to deconfigure the absent user")
	for _, oldUser := range oldUsers {
		if !isUserPresent(oldUser, newUsers) {
			klog.Infof("deconfiguring the user %s\n", oldUser.Name)
			deconfigureUser(oldUser)
		}
	}
}

func isUserPresent(user ign3types.PasswdUser, userList []ign3types.PasswdUser) bool {
	klog.Info("checking if user is present")
	for _, u := range userList {
		if u.Name == user.Name {
			return true
		}
	}
	return false
}

func deconfigureUser(user ign3types.PasswdUser) error {
	klog.Info("deconfiguring the password for the absent user")

	// clear out password
	pwhash := ""
	user.PasswordHash = &pwhash

	if out, err := exec.Command("usermod", "-p", *user.PasswordHash, user.Name).CombinedOutput(); err != nil {
		return fmt.Errorf("Failed to change password for %s: %s:%w", user.Name, out, err)
	}

	klog.Info("Password has been reset")
	return nil
}

// Determines if a file exists by checking for the presence or lack thereof of
// an error when stat'ing the file. Returns any other error.
func fileExists(path string) (bool, error) {
	_, err := os.Stat(path)
	// If there is no error, the file definitely exists.
	if err == nil {
		return true, nil
	}

	// If the error matches fs.ErrNotExist, the file definitely does not exist.
	if errors.Is(err, fs.ErrNotExist) {
		return false, nil
	}

	// An unexpected error occurred.
	return false, fmt.Errorf("cannot stat file: %w", err)
}

// Removes the old SSH key path (/home/core/.ssh/authorized_keys), if found.
func cleanSSHKeyPaths() error {
	oldKeyExists, err := fileExists(constants.RHCOS8SSHKeyPath)
	if err != nil {
		return err
	}

	if !oldKeyExists {
		return nil
	}

	if err := os.RemoveAll(constants.RHCOS8SSHKeyPath); err != nil {
		return fmt.Errorf("failed to remove path '%s': %w", constants.RHCOS8SSHKeyPath, err)
	}

	return nil
}

// Ensures authorized_keys.d/ignition is the only fragment that exists within the /home/core/.ssh dir.
func removeNonIgnitionKeyPathFragments() error {
	// /home/core/.ssh/authorized_keys.d
	authKeyFragmentDirPath := filepath.Dir(constants.RHCOS9SSHKeyPath)
	// ignition
	authKeyFragmentBasename := filepath.Base(constants.RHCOS9SSHKeyPath)

	keyFragmentsDir, err := ctrlcommon.ReadDir(authKeyFragmentDirPath)
	if err == nil {
		for _, fragment := range keyFragmentsDir {
			if fragment.Name() != authKeyFragmentBasename {
				keyPath := filepath.Join(authKeyFragmentDirPath, fragment.Name())
				err := os.RemoveAll(keyPath)
				if err != nil {
					return fmt.Errorf("failed to remove path '%s': %w", keyPath, err)
				}
			}
		}
	} else if !errors.Is(err, fs.ErrNotExist) {
		// This shouldn't ever happen
		return fmt.Errorf("unexpectedly failed to get info for path '%s': %w", constants.RHCOS9SSHKeyPath, err)
	}

	return nil
}

// updateOS updates the system OS to the one specified in newConfig
func (dn *Daemon) updateOS(config *mcfgv1.MachineConfig, osImageContentDir string) error {
	newURL := config.Spec.OSImageURL
	klog.Infof("Updating OS to %s", newURL)
	if _, err := dn.NodeUpdaterClient.Rebase(newURL, osImageContentDir); err != nil {
		return fmt.Errorf("failed to update OS to %s : %w", newURL, err)
	}

	return nil
}

// InplaceUpdateViaNewContainer runs rpm-ostree ex deploy-via-self
// via a privileged container.  This is needed on firstboot of old
// nodes as well as temporarily for 4.11 -> 4.12 upgrades.
func (dn *Daemon) InplaceUpdateViaNewContainer(target string) error {
	// HACK: Disable selinux enforcement for this because it's not
	// really easily possible to get the correct install_t context
	// here when run from a container image.
	// xref https://issues.redhat.com/browse/MCO-396
	enforceFile := "/sys/fs/selinux/enforce"
	enforcingBuf, err := os.ReadFile(enforceFile)
	var enforcing bool
	if err != nil {
		if os.IsNotExist(err) {
			enforcing = false
		} else {
			return fmt.Errorf("failed to read %s: %w", enforceFile, err)
		}
	} else {
		enforcingStr := string(enforcingBuf)
		v, err := strconv.Atoi(strings.TrimSpace(enforcingStr))
		if err != nil {
			return fmt.Errorf("failed to parse selinux enforcing %v: %w", enforcingBuf, err)
		}
		enforcing = (v == 1)
	}
	if enforcing {
		if err := runCmdSync("setenforce", "0"); err != nil {
			return err
		}
	} else {
		klog.Info("SELinux is not enforcing")
	}

	systemdPodmanArgs := []string{"--unit", "machine-config-daemon-update-rpmostree-via-container", "-p", "EnvironmentFile=-/etc/mco/proxy.env", "--collect", "--wait", "--", "podman"}
	pullArgs := append([]string{}, systemdPodmanArgs...)
	pullArgs = append(pullArgs, "pull", "--authfile", "/var/lib/kubelet/config.json", target)
	err = runCmdSync("systemd-run", pullArgs...)
	if err != nil {
		return err
	}

	runArgs := append([]string{}, systemdPodmanArgs...)
	runArgs = append(runArgs, "run", "--env-file", "/etc/mco/proxy.env", "--privileged", "--pid=host", "--net=host", "--rm", "-v", "/:/run/host", target, "rpm-ostree", "ex", "deploy-from-self", "/run/host")
	err = runCmdSync("systemd-run", runArgs...)
	if err != nil {
		return err
	}
	if enforcing {
		if err := runCmdSync("setenforce", "1"); err != nil {
			return err
		}
	}
	return nil
}

// queueRevertRTKernel undoes the layering of the RT kernel
func (dn *Daemon) queueRevertRTKernel() error {
	booted, _, err := dn.NodeUpdaterClient.GetBootedAndStagedDeployment()
	if err != nil {
		return err
	}

	// Before we attempt to do an OS update, we must remove the kernel-rt switch
	// because in the case of updating from RHEL8 to RHEL9, the kernel packages are
	// OS version dependent.  See also https://github.com/coreos/rpm-ostree/issues/2542
	// (Now really what we want to do here is something more like rpm-ostree override reset --kernel
	//  i.e. the inverse of https://github.com/coreos/rpm-ostree/pull/4322 so that
	//  we're again not hardcoding even the prefix of kernel packages)
	kernelOverrides := []string{}
	kernelRtLayers := []string{}
	for _, removal := range booted.RequestedBaseRemovals {
		if removal == "kernel" || strings.HasPrefix(removal, "kernel-") {
			kernelOverrides = append(kernelOverrides, removal)
		}
	}
	for _, pkg := range booted.RequestedPackages {
		if strings.HasPrefix(pkg, "kernel-rt-") {
			kernelRtLayers = append(kernelRtLayers, pkg)
		}
	}
	// We *only* do this switch if the node has done a switch from kernel -> kernel-rt.
	// We don't want to override any machine-local hotfixes for the kernel package.
	// Implicitly in this we don't really support machine-local hotfixes for kernel-rt.
	// The only sane way to handle that is declarative drop-ins, but really we want to
	// just go to deploying pre-built images and not doing per-node mutation with rpm-ostree
	// at all.
	if len(kernelOverrides) > 0 && len(kernelRtLayers) > 0 {
		args := []string{"override", "reset"}
		args = append(args, kernelOverrides...)
		for _, pkg := range kernelRtLayers {
			args = append(args, "--uninstall", pkg)
		}
		err := runRpmOstree(args...)
		if err != nil {
			return err
		}
	} else if len(kernelOverrides) > 0 || len(kernelRtLayers) > 0 {
		klog.Infof("notice: detected %d overrides and %d kernel-rt layers", len(kernelOverrides), len(kernelRtLayers))
	} else {
		klog.Infof("No kernel overrides or replacement detected")
	}

	return nil
}

// updateLayeredOS updates the system OS to the one specified in newConfig
func (dn *Daemon) updateLayeredOS(config *mcfgv1.MachineConfig) error {
	newURL := config.Spec.OSImageURL
	klog.Infof("Updating OS to layered image %s", newURL)

	newEnough, err := RpmOstreeIsNewEnoughForLayering()
	if err != nil {
		return err
	}
	// If the host isn't new enough to understand the new container model natively, run as a privileged container.
	// See https://github.com/coreos/rpm-ostree/pull/3961 and https://issues.redhat.com/browse/MCO-356
	// This currently will incur a double reboot; see https://github.com/coreos/rpm-ostree/issues/4018
	if !newEnough {
		logSystem("rpm-ostree is not new enough for layering; forcing an update via container")
		if err := dn.InplaceUpdateViaNewContainer(newURL); err != nil {
			return err
		}
	} else if err := dn.NodeUpdaterClient.RebaseLayered(newURL); err != nil {
		return fmt.Errorf("failed to update OS to %s : %w", newURL, err)
	}

	return nil
}

// Synchronously invoke a command, writing its stdout to our stdout,
// and gathering stderr into a buffer which will be returned in err
// in case of error.
func runCmdSync(cmdName string, args ...string) error {
	klog.Infof("Running: %s %s", cmdName, strings.Join(args, " "))
	cmd := exec.Command(cmdName, args...)
	var stderr bytes.Buffer
	cmd.Stdout = os.Stdout
	cmd.Stderr = &stderr
	if err := cmd.Run(); err != nil {
		return fmt.Errorf("error running %s %s: %s: %w", cmdName, strings.Join(args, " "), string(stderr.Bytes()), err)
	}

	return nil
}

// Log a message to the systemd journal as well as our stdout
func logSystem(format string, a ...interface{}) {
	message := fmt.Sprintf(format, a...)
	klog.Info(message)
	// Since we're chrooted into the host rootfs with /run mounted,
	// we can just talk to the journald socket.  Doing this as a
	// subprocess rather than talking to journald in process since
	// I worry about the golang library having a connection pre-chroot.
	logger := exec.Command("logger")

	var log bytes.Buffer
	log.WriteString(fmt.Sprintf("machine-config-daemon[%d]: %s", os.Getpid(), message))

	logger.Stdin = &log
	if err := logger.Run(); err != nil {
		klog.Errorf("failed to invoke logger: %v", err)
	}
}

func (dn *Daemon) catchIgnoreSIGTERM() {
	dn.updateActiveLock.Lock()
	defer dn.updateActiveLock.Unlock()
	if dn.updateActive {
		return
	}
	klog.Info("Adding SIGTERM protection")
	dn.updateActive = true
}

func (dn *Daemon) cancelSIGTERM() {
	dn.updateActiveLock.Lock()
	defer dn.updateActiveLock.Unlock()
	if dn.updateActive {
		klog.Info("Removing SIGTERM protection")
		dn.updateActive = false
	}
}

// reboot is the final step. it tells systemd-logind to reboot the machine,
// cleans up the agent's connections
// on failure to reboot, it throws an error and waits for the operator to try again
func (dn *Daemon) reboot(rationale string) error {
	// Now that everything is done, avoid delaying shutdown.
	dn.cancelSIGTERM()
	dn.Close()

	if dn.skipReboot {
		return nil
	}

	// We'll only have a recorder if we're cluster driven
	if dn.nodeWriter != nil {
		dn.nodeWriter.Eventf(corev1.EventTypeNormal, "Reboot", rationale)
	}
	logSystem("initiating reboot: %s", rationale)

	// reboot, executed async via systemd-run so that the reboot command is executed
	// in the context of the host asynchronously from us
	// We're not returning the error from the reboot command as it can be terminated by
	// the system itself with signal: terminated. We can't catch the subprocess termination signal
	// either, we just have one for the MCD itself.
	rebootCmd := rebootCommand(rationale)
	if err := rebootCmd.Run(); err != nil {
		logSystem("failed to run reboot: %v", err)
		mcdRebootErr.Inc()
		return fmt.Errorf("reboot command failed, something is seriously wrong")
	}
	// if we're here, reboot went through successfully, so we set rebootQueued
	// and we wait for GracefulNodeShutdown
	dn.rebootQueued = true
	logSystem("reboot successful")
	return nil
}

func (dn *CoreOSDaemon) applyLayeredOSChanges(mcDiff machineConfigDiff, oldConfig, newConfig *mcfgv1.MachineConfig) (retErr error) {
	// Override the computed diff if the booted state differs from the oldConfig
	// https://issues.redhat.com/browse/OCPBUGS-2757
	if mcDiff.osUpdate && dn.bootedOSImageURL == newConfig.Spec.OSImageURL {
		klog.Infof("Already in desired image %s", newConfig.Spec.OSImageURL)
		mcDiff.osUpdate = false
	}

	var osExtensionsContentDir string
	var err error
	if newConfig.Spec.BaseOSExtensionsContainerImage != "" && (mcDiff.osUpdate || mcDiff.extensions || mcDiff.kernelType) {

		// TODO(jkyros): the original intent was that we use the extensions container as a service, but that currently results
		// in a lot of complexity due to boostrap and firstboot where the service isn't easily available, so for now we are going
		// to extract them to disk like we did previously.
		if osExtensionsContentDir, err = ExtractExtensionsImage(newConfig.Spec.BaseOSExtensionsContainerImage); err != nil {
			return err
		}
		// Delete extracted OS image once we are done.
		defer os.RemoveAll(osExtensionsContentDir)

		if err := addLayeredExtensionsRepo(osExtensionsContentDir); err != nil {
			return err
		}
		defer os.Remove(extensionsRepo)
	}

	// Always clean up pending, because the RT kernel switch logic below operates on booted,
	// not pending.
	if err := removePendingDeployment(); err != nil {
		return fmt.Errorf("failed to remove pending deployment: %w", err)
	}

	defer func() {
		// Operations performed by rpm-ostree on the booted system are available
		// as staged deployment. It gets applied only when we reboot the system.
		// In case of an error during any rpm-ostree transaction, removing pending deployment
		// should be sufficient to discard any applied changes.
		if retErr != nil {
			// Print out the error now so that if we fail to cleanup -p, we don't lose it.
			klog.Infof("Rolling back applied changes to OS due to error: %v", retErr)
			if err := removePendingDeployment(); err != nil {
				errs := kubeErrs.NewAggregate([]error{err, retErr})
				retErr = fmt.Errorf("error removing staged deployment: %w", errs)
				return
			}
		}
	}()

	// If we have an OS update *or* a kernel type change, then we must undo the RT kernel
	// enablement.
	if mcDiff.osUpdate || mcDiff.kernelType {
		if err := dn.queueRevertRTKernel(); err != nil {
			mcdPivotErr.Inc()
			return err
		}
	}

	// Update OS
	if mcDiff.osUpdate {
		if err := dn.updateLayeredOS(newConfig); err != nil {
			mcdPivotErr.Inc()
			return err
		}
		if dn.nodeWriter != nil {
			dn.nodeWriter.Eventf(corev1.EventTypeNormal, "OSUpgradeApplied", "OS upgrade applied; new MachineConfig (%s) has new OS image (%s)", newConfig.Name, newConfig.Spec.OSImageURL)
		}
	} else { //nolint:gocritic // The nil check for dn.nodeWriter has nothing to do with an OS update being unavailable.
		// An OS upgrade is not available
		if dn.nodeWriter != nil {
			dn.nodeWriter.Eventf(corev1.EventTypeNormal, "OSUpgradeSkipped", "OS upgrade skipped; new MachineConfig (%s) has same OS image (%s) as old MachineConfig (%s)", newConfig.Name, newConfig.Spec.OSImageURL, oldConfig.Name)
		}
	}

	// if we're here, we've successfully pivoted, or pivoting wasn't necessary, so we reset the error gauge
	mcdPivotErr.Set(0)

	if mcDiff.kargs {
		if err := dn.updateKernelArguments(oldConfig.Spec.KernelArguments, newConfig.Spec.KernelArguments); err != nil {
			return err
		}
	}

	// Switch to real time kernel
	if mcDiff.osUpdate || mcDiff.kernelType {
		if err := dn.switchKernel(oldConfig, newConfig); err != nil {
			return err
		}
	}

	// Apply extensions
	if err := dn.applyExtensions(oldConfig, newConfig); err != nil {
		return err
	}

	return nil
}

func (dn *CoreOSDaemon) applyLegacyOSChanges(mcDiff machineConfigDiff, oldConfig, newConfig *mcfgv1.MachineConfig) (retErr error) {
	var osImageContentDir string
	var err error
	if mcDiff.osUpdate || mcDiff.extensions || mcDiff.kernelType {

		if osImageContentDir, err = ExtractOSImage(newConfig.Spec.OSImageURL); err != nil {
			return err
		}
		// Delete extracted OS image once we are done.
		defer os.RemoveAll(osImageContentDir)

		if err := addExtensionsRepo(osImageContentDir); err != nil {
			return err
		}
		defer os.Remove(extensionsRepo)
	}

	// Update OS
	if mcDiff.osUpdate {
		if err := dn.updateOS(newConfig, osImageContentDir); err != nil {
			mcdPivotErr.Inc()
			return err
		}
		if dn.nodeWriter != nil {
			dn.nodeWriter.Eventf(corev1.EventTypeNormal, "OSUpgradeApplied", "OS upgrade applied; new MachineConfig (%s) has new OS image (%s)", newConfig.Name, newConfig.Spec.OSImageURL)
		}
	} else { //nolint:gocritic // The nil check for dn.nodeWriter has nothing to do with an OS update being unavailable.
		// An OS upgrade is not available
		if dn.nodeWriter != nil {
			dn.nodeWriter.Eventf(corev1.EventTypeNormal, "OSUpgradeSkipped", "OS upgrade skipped; new MachineConfig (%s) has same OS image (%s) as old MachineConfig (%s)", newConfig.Name, newConfig.Spec.OSImageURL, oldConfig.Name)
		}
	}

	// if we're here, we've successfully pivoted, or pivoting wasn't necessary, so we reset the error gauge
	mcdPivotErr.Set(0)

	defer func() {
		// Operations performed by rpm-ostree on the booted system are available
		// as staged deployment. It gets applied only when we reboot the system.
		// In case of an error during any rpm-ostree transaction, removing pending deployment
		// should be sufficient to discard any applied changes.
		if retErr != nil {
			// Print out the error now so that if we fail to cleanup -p, we don't lose it.
			klog.Infof("Rolling back applied changes to OS due to error: %v", retErr)
			if err := removePendingDeployment(); err != nil {
				errs := kubeErrs.NewAggregate([]error{err, retErr})
				retErr = fmt.Errorf("error removing staged deployment: %w", errs)
				return
			}
		}
	}()

	// Apply kargs
	if mcDiff.kargs {
		if err := dn.updateKernelArguments(oldConfig.Spec.KernelArguments, newConfig.Spec.KernelArguments); err != nil {
			return err
		}
	}

	// Switch to real time kernel
	if err := dn.switchKernel(oldConfig, newConfig); err != nil {
		return err
	}

	// Apply extensions
	if err := dn.applyExtensions(oldConfig, newConfig); err != nil {
		return err
	}

	return nil
}<|MERGE_RESOLUTION|>--- conflicted
+++ resolved
@@ -800,19 +800,12 @@
 					return nil, fmt.Errorf("ignition passwd user section contains unsupported changes: non-core user")
 				}
 			}
-<<<<<<< HEAD
 			// We don't want to panic if the "new" users is empty, and it's still reconcilable because the absence of a user here does not mean "remove the user from the system"
 			if len(newIgn.Passwd.Users) != 0 {
 				klog.Infof("user data to be verified before ssh update: %v", newIgn.Passwd.Users[len(newIgn.Passwd.Users)-1])
 				if err := verifyUserFields(newIgn.Passwd.Users[len(newIgn.Passwd.Users)-1]); err != nil {
 					return nil, err
 				}
-=======
-
-			klog.Infof("user data to be verified before ssh update: %v", newIgn.Passwd.Users[len(newIgn.Passwd.Users)-1])
-			if err := verifyUserFields(newIgn.Passwd.Users[len(newIgn.Passwd.Users)-1]); err != nil {
-				return nil, err
->>>>>>> 4702e132
 			}
 		}
 	}
